#
# Copyright (c) 2011, 2016, Oracle and/or its affiliates. All rights reserved.
# DO NOT ALTER OR REMOVE COPYRIGHT NOTICES OR THIS FILE HEADER.
#
# This code is free software; you can redistribute it and/or modify it
# under the terms of the GNU General Public License version 2 only, as
# published by the Free Software Foundation.  Oracle designates this
# particular file as subject to the "Classpath" exception as provided
# by Oracle in the LICENSE file that accompanied this code.
#
# This code is distributed in the hope that it will be useful, but WITHOUT
# ANY WARRANTY; without even the implied warranty of MERCHANTABILITY or
# FITNESS FOR A PARTICULAR PURPOSE.  See the GNU General Public License
# version 2 for more details (a copy is included in the LICENSE file that
# accompanied this code).
#
# You should have received a copy of the GNU General Public License version
# 2 along with this work; if not, write to the Free Software Foundation,
# Inc., 51 Franklin St, Fifth Floor, Boston, MA 02110-1301 USA.
#
# Please contact Oracle, 500 Oracle Parkway, Redwood Shores, CA 94065 USA
# or visit www.oracle.com if you need additional information or have any
# questions.
#

ifndef _SETUP_GMK
_SETUP_GMK := 1

include JavaCompilation.gmk

DISABLE_WARNINGS := -Xlint:all,-deprecation,-removal,-unchecked,-rawtypes,-cast,-serial,-dep-ann,-static,-fallthrough,-try,-varargs,-empty,-finally

# If warnings needs to be non-fatal for testing purposes use a command like:
# make JAVAC_WARNINGS="-Xlint:all -Xmaxwarns 10000"
JAVAC_WARNINGS := -Xlint:all -Werror

# The BOOT_JAVAC setup uses the boot jdk compiler to compile the tools
# and the interim javac, to be run by the boot jdk.
$(eval $(call SetupJavaCompiler,BOOT_JAVAC, \
    JAVAC := $(JAVAC), \
    FLAGS := \
        $(JAVA_TOOL_FLAGS_SMALL) \
        $(BOOT_JDK_SOURCETARGET) \
        -XDignore.symbol.file=true -g \
        -Xlint:all$(COMMA)-deprecation$(COMMA)-options -Werror, \
    DISABLE_SJAVAC := true, \
))

# Any java code executed during a JDK build to build other parts of the JDK must be
# executed by the bootstrap JDK (probably with -Xbootclasspath/p: ) and for this
# purpose must be built with -target PREVIOUS for bootstrapping purposes, which
# requires restricting to language level and api of previous JDK.
#
# The generate old bytecode javac setup uses the new compiler to compile for the
# boot jdk to generate tools that need to be run with the boot jdk.
# Thus we force the target bytecode to the previous JDK version.
# Add -Xlint:-options to avoid the warning about not setting -bootclasspath. Since
# it's running on the boot jdk, the default bootclasspath is correct.
$(eval $(call SetupJavaCompiler,GENERATE_OLDBYTECODE, \
    JVM := $(JAVA_SMALL), \
    JAVAC := $(NEW_JAVAC), \
    FLAGS := $(BOOT_JDK_SOURCETARGET) -XDignore.symbol.file=true -XDstringConcat=inline \
        $(DISABLE_WARNINGS) -Xlint:-options, \
    SERVER_DIR := $(SJAVAC_SERVER_DIR), \
    SERVER_JVM := $(SJAVAC_SERVER_JAVA)))

# The generate new bytecode javac setup uses the new compiler to compile for the
# new jdk. This new bytecode might only be possible to run using the new jvm.
$(eval $(call SetupJavaCompiler,GENERATE_JDKBYTECODE, \
    JVM := $(JAVA_JAVAC), \
    JAVAC := $(NEW_JAVAC), \
<<<<<<< HEAD
    FLAGS := -source 9 -target 9 --doclint-format html5 \
=======
    FLAGS := -source 10 -target 10 \
>>>>>>> 1ccebabd
        -encoding ascii -XDignore.symbol.file=true $(JAVAC_WARNINGS), \
    SERVER_DIR := $(SJAVAC_SERVER_DIR), \
    SERVER_JVM := $(SJAVAC_SERVER_JAVA)))

# The generate new bytecode javac setup uses the new compiler to compile for the
# new jdk. This new bytecode might only be possible to run using the new jvm.
$(eval $(call SetupJavaCompiler,GENERATE_JDKBYTECODE_NOWARNINGS, \
    JVM := $(JAVA_JAVAC), \
    JAVAC := $(NEW_JAVAC), \
    FLAGS := -source 10 -target 10 \
        -encoding ascii -XDignore.symbol.file=true $(DISABLE_WARNINGS), \
    SERVER_DIR := $(SJAVAC_SERVER_DIR), \
    SERVER_JVM := $(SJAVAC_SERVER_JAVA)))

# After the jdk is built, we want to build demos using only the recently
# generated jdk classes and nothing else, no jdk source, etc etc.
# I.e. the rt.jar, but since rt.jar has not yet been generated
# (it will be in "make images") therefore we use classes instead.
$(eval $(call SetupJavaCompiler,GENERATE_USINGJDKBYTECODE, \
    JVM := $(JAVA_SMALL), \
    JAVAC := $(NEW_JAVAC), \
    FLAGS := --upgrade-module-path $(JDK_OUTPUTDIR)/modules --system none $(DISABLE_WARNINGS), \
    SERVER_DIR := $(SJAVAC_SERVER_DIR), \
    SERVER_JVM := $(SJAVAC_SERVER_JAVA)))

endif # _SETUP_GMK<|MERGE_RESOLUTION|>--- conflicted
+++ resolved
@@ -69,11 +69,7 @@
 $(eval $(call SetupJavaCompiler,GENERATE_JDKBYTECODE, \
     JVM := $(JAVA_JAVAC), \
     JAVAC := $(NEW_JAVAC), \
-<<<<<<< HEAD
-    FLAGS := -source 9 -target 9 --doclint-format html5 \
-=======
-    FLAGS := -source 10 -target 10 \
->>>>>>> 1ccebabd
+    FLAGS := -source 10 -target 10 --doclint-format html5 \
         -encoding ascii -XDignore.symbol.file=true $(JAVAC_WARNINGS), \
     SERVER_DIR := $(SJAVAC_SERVER_DIR), \
     SERVER_JVM := $(SJAVAC_SERVER_JAVA)))
